--- conflicted
+++ resolved
@@ -23,10 +23,7 @@
 use open qw/:utf8 :std/;
 use XML::Twig;
 use XML::LibXML;
-<<<<<<< HEAD
-=======
 use Carp;
->>>>>>> 0b349f5a
 
 my $st_suffix = qr/\.st\.g?zi?p?$/;
 my $t_suffix  = qr/\.t\.g?zi?p?$/;
