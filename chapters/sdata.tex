% !TEX root = ../disertace.tex
\section{\sdata}
\subsection{The design and the PML schema}
\sdata\ means s-layer PML files and the PML schema of these files. The idea behind \sdata\ design is to have a simple way to store additional ``sense'' annotations over any layer of PDT. The annotations are stored as a set of ``sense'' nodes where each s-node contains a link to a sense repository (annotation dictionary) and a set of references to nodes (m-, a- or t-) that correspond to an instance of the sense. An \sf\ is thus basically a very simple flat list of \sn{}s. It does not contain any trees. A single \sf\ can only reference a single PDT file: either tectogrammatical, or analytical, or even morphological layer can be used, but references to different layer cannot be mixed.

\subsection{Visualisation}
There are two basic ways to view st-nodes: in \seman\ or in \tred. Both of these need to use the ``t-a-m-w-'' PDT files to display the sentence and/or the tree for each sentence and then they read the \stf\ to add the information about \stn{}s. The \stn{}s are displayed as colour boxes or bubbles over the words in a sentence or nodes in a tree in \seman\ or \tred\ respectively.

\subsubsection{\seman}
The visualisation of annotated files in \seman\ has the advantage of showing whole text with all the \mwe{}s clearly marked in a single glance. Integration of the SemLex browser is also beneficial, because it allows fast and convenient lookup of annotated \mwe{}s in \seman. Details of \seman\ interface are described in \Sref{sec:seman}. 

<<<<<<< HEAD
The drawbacks on the other hand are:
=======
There are, however, also some drawbacks of this ``full plain text of an article'' approach: 
>>>>>>> 0791f74a
<|MERGE_RESOLUTION|>--- conflicted
+++ resolved
@@ -9,8 +9,4 @@
 \subsubsection{\seman}
 The visualisation of annotated files in \seman\ has the advantage of showing whole text with all the \mwe{}s clearly marked in a single glance. Integration of the SemLex browser is also beneficial, because it allows fast and convenient lookup of annotated \mwe{}s in \seman. Details of \seman\ interface are described in \Sref{sec:seman}. 
 
-<<<<<<< HEAD
-The drawbacks on the other hand are:
-=======
 There are, however, also some drawbacks of this ``full plain text of an article'' approach: 
->>>>>>> 0791f74a
