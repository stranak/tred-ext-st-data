#!/usr/bin/env perl 
#===============================================================================
#
#         FILE:  merge-s-and-t-layer.pl
#
#        USAGE:  ./merge-s-and-t-layer.pl [--stdout|-S  --skip|-K] <st-files>
#
#  DESCRIPTION:  Integrate the s-layer annotation into the t-layer files.
#
#      OPTIONS:  ---
# REQUIREMENTS:  Corresponding t-files in the same directory.
#         BUGS:  Will create duplicate <st> nodes, if there are already some
#                in the input t-file.
#        NOTES:  ---
#       AUTHOR:  Pavel Stranak (stranak@ufal.mff.cuni.cz),
#===============================================================================

use strict;
use warnings;
use XML::LibXML;

use FindBin qw($Bin);
use lib "$Bin/../libs/";
use SDataMerge;
use Getopt::Long;
GetOptions(
    "stdout|S" => \our $use_stdout,
    "skip|K"   => \our $skip_existing_tmwe_files
) or die "Usage: $0 [--stdout|-S] [--skip|-K] <st-files>\n";

my $st_suffix = qr/\.st\.g?zi?p?$/;

SFILE: foreach my $s_filename (@ARGV) {

    # Check which files to merge
    chomp $s_filename;
    if ( $s_filename !~ $st_suffix ) {
        warn "$s_filename is not named like an 'st' file.";
        next SFILE;
    }
    my $t_mwe_file = $s_filename;
    $t_mwe_file =~ s/$st_suffix/\.t\.mwe\.gz/;
    if ( $skip_existing_tmwe_files and -s $t_mwe_file ) {
        warn
"$t_mwe_file already exists and you wanted to skip existing t-mwe files.";
        next SFILE;
    }

    # Parse s-file and get a DOM
    my $parser = XML::LibXML->new();
    $parser->keep_blanks(0);
    my $sdoc = $parser->parse_file($s_filename);

    # The merge itself (an external lib function)
<<<<<<< HEAD
    my $tdoc = SDataMerge::transform($sdoc, $s_filename);
=======
    my $tdoc = SDataMerge::transform($sdoc);
    if ( $tdoc eq 'empty s-file' ) {
        print STDERR
          "Skipping the file $s_filename, because it contains no st-nodes.";
        next SFILE;
    }

>>>>>>> 56dac568
    # And output of the merged PML file
    if ($use_stdout) {
        $tdoc->toFH( \*STDOUT );
    }
    else {
        my $tmwe_filename = $tdoc->URI;
        $tmwe_filename =~ s/t\.gz$/t\.mwe\.gz/;
        $tdoc->setCompression('6');
        $tdoc->toFile( $tmwe_filename, 1 );
    }
}<|MERGE_RESOLUTION|>--- conflicted
+++ resolved
@@ -52,17 +52,13 @@
     my $sdoc = $parser->parse_file($s_filename);
 
     # The merge itself (an external lib function)
-<<<<<<< HEAD
     my $tdoc = SDataMerge::transform($sdoc, $s_filename);
-=======
-    my $tdoc = SDataMerge::transform($sdoc);
     if ( $tdoc eq 'empty s-file' ) {
         print STDERR
           "Skipping the file $s_filename, because it contains no st-nodes.";
         next SFILE;
     }
 
->>>>>>> 56dac568
     # And output of the merged PML file
     if ($use_stdout) {
         $tdoc->toFH( \*STDOUT );
